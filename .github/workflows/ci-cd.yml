name: CI/CD Pipeline

on:
  push:
    branches: [ main, develop ]
  pull_request:
    branches: [ main ]

env:
<<<<<<< HEAD
  AWS_REGION: us-east-1
  ECR_REPOSITORY: memorygraph
  ECS_SERVICE: memorygraph-service
  ECS_CLUSTER: memorygraph-cluster
  ECS_TASK_DEFINITION: memorygraph-task
=======
  AWS_REGION: us-west-2
>>>>>>> ced03410

jobs:
  test:
    runs-on: ubuntu-latest
    
    services:
      postgres:
        image: postgres:15
        env:
          POSTGRES_PASSWORD: postgres
          POSTGRES_DB: memorygraph_test
        options: >-
          --health-cmd pg_isready
          --health-interval 10s
          --health-timeout 5s
          --health-retries 5
        ports:
          - 5432:5432

      redis:
        image: redis:7-alpine
        options: >-
          --health-cmd "redis-cli ping"
          --health-interval 10s
          --health-timeout 5s
          --health-retries 5
        ports:
          - 6379:6379

    steps:
    - uses: actions/checkout@v4

    - name: Set up Python
      uses: actions/setup-python@v4
      with:
        python-version: '3.12'

    - name: Set up Node.js
      uses: actions/setup-node@v4
      with:
        node-version: '18'

    - name: Install Python dependencies
      run: |
        cd backend
        pip install -r requirements.txt

    - name: Install Node.js dependencies
      run: |
        cd frontend
        npm ci

    - name: Run Python tests
      run: |
        cd backend
        python -m pytest tests/ -v
      env:
        DATABASE_URL: postgresql://postgres:postgres@localhost:5432/memorygraph_test
        REDIS_URL: redis://localhost:6379/0

    - name: Run Node.js tests
      run: |
        cd frontend
        npm test -- --coverage --watchAll=false --passWithNoTests

    - name: Build frontend
      run: |
        cd frontend
        npm run build

  # Deploy to Dev Environment (from develop branch)
  deploy-dev:
    needs: test
    runs-on: ubuntu-latest
<<<<<<< HEAD
    if: github.ref == 'refs/heads/main' || github.ref == 'refs/heads/develop'
=======
    if: github.ref == 'refs/heads/develop'
    environment: dev
>>>>>>> ced03410

    steps:
    - uses: actions/checkout@v4

    - name: Configure AWS credentials
      uses: aws-actions/configure-aws-credentials@v4
      with:
        aws-access-key-id: ${{ secrets.AWS_ACCESS_KEY_ID }}
        aws-secret-access-key: ${{ secrets.AWS_SECRET_ACCESS_KEY }}
        aws-region: ${{ env.AWS_REGION }}

    - name: Login to Amazon ECR
      id: login-ecr
      uses: aws-actions/amazon-ecr-login@v2

    - name: Build and push backend image
      run: |
        cd backend
        docker build -t $ECR_REGISTRY/$ECR_REPOSITORY:$GITHUB_SHA .
        docker tag $ECR_REGISTRY/$ECR_REPOSITORY:$GITHUB_SHA $ECR_REGISTRY/$ECR_REPOSITORY:latest
        docker push $ECR_REGISTRY/$ECR_REPOSITORY:$GITHUB_SHA
        docker push $ECR_REGISTRY/$ECR_REPOSITORY:latest
      env:
        ECR_REGISTRY: ${{ steps.login-ecr.outputs.registry }}
        ECR_REPOSITORY: memorygraph-dev-backend

    - name: Build and push frontend image
      run: |
        cd frontend
        docker build -t $ECR_REGISTRY/$ECR_REPOSITORY:$GITHUB_SHA .
        docker tag $ECR_REGISTRY/$ECR_REPOSITORY:$GITHUB_SHA $ECR_REGISTRY/$ECR_REPOSITORY:latest
        docker push $ECR_REGISTRY/$ECR_REPOSITORY:$GITHUB_SHA
        docker push $ECR_REGISTRY/$ECR_REPOSITORY:latest
      env:
        ECR_REGISTRY: ${{ steps.login-ecr.outputs.registry }}
        ECR_REPOSITORY: memorygraph-dev-frontend

    - name: Deploy to ECS (Dev)
      run: |
        aws ecs update-service \
          --cluster memorygraph-dev-cluster \
          --service memorygraph-dev-service \
          --force-new-deployment

  # Deploy to Prod Environment (from main branch)
  deploy-prod:
    needs: test
    runs-on: ubuntu-latest
<<<<<<< HEAD
    if: github.ref == 'refs/heads/main' || github.ref == 'refs/heads/develop'
=======
    if: github.ref == 'refs/heads/main'
    environment: prod

    steps:
    - uses: actions/checkout@v4

    - name: Configure AWS credentials
      uses: aws-actions/configure-aws-credentials@v4
      with:
        aws-access-key-id: ${{ secrets.AWS_ACCESS_KEY_ID }}
        aws-secret-access-key: ${{ secrets.AWS_SECRET_ACCESS_KEY }}
        aws-region: ${{ env.AWS_REGION }}

    - name: Login to Amazon ECR
      id: login-ecr
      uses: aws-actions/amazon-ecr-login@v2

    - name: Build and push backend image
      run: |
        cd backend
        docker build -t $ECR_REGISTRY/$ECR_REPOSITORY:$GITHUB_SHA .
        docker tag $ECR_REGISTRY/$ECR_REPOSITORY:$GITHUB_SHA $ECR_REGISTRY/$ECR_REPOSITORY:latest
        docker push $ECR_REGISTRY/$ECR_REPOSITORY:$GITHUB_SHA
        docker push $ECR_REGISTRY/$ECR_REPOSITORY:latest
      env:
        ECR_REGISTRY: ${{ steps.login-ecr.outputs.registry }}
        ECR_REPOSITORY: memorygraph-prod-backend

    - name: Build and push frontend image
      run: |
        cd frontend
        docker build -t $ECR_REGISTRY/$ECR_REPOSITORY:$GITHUB_SHA .
        docker tag $ECR_REGISTRY/$ECR_REPOSITORY:$GITHUB_SHA $ECR_REGISTRY/$ECR_REPOSITORY:latest
        docker push $ECR_REGISTRY/$ECR_REPOSITORY:$GITHUB_SHA
        docker push $ECR_REGISTRY/$ECR_REPOSITORY:latest
      env:
        ECR_REGISTRY: ${{ steps.login-ecr.outputs.registry }}
        ECR_REPOSITORY: memorygraph-prod-frontend

    - name: Deploy to ECS (Prod)
      run: |
        aws ecs update-service \
          --cluster memorygraph-prod-cluster \
          --service memorygraph-prod-service \
          --force-new-deployment

  # Infrastructure deployment jobs
  deploy-infrastructure-dev:
    runs-on: ubuntu-latest
    if: github.ref == 'refs/heads/develop' && github.event_name == 'push'
    environment: dev
>>>>>>> ced03410

    steps:
    - uses: actions/checkout@v4

    - name: Configure AWS credentials
      uses: aws-actions/configure-aws-credentials@v4
      with:
        aws-access-key-id: ${{ secrets.AWS_ACCESS_KEY_ID }}
        aws-secret-access-key: ${{ secrets.AWS_SECRET_ACCESS_KEY }}
        aws-region: ${{ env.AWS_REGION }}

    - name: Setup Terraform
      uses: hashicorp/setup-terraform@v3
      with:
        terraform_version: 1.6.0

    - name: Terraform Init (Dev)
      run: |
        cd infrastructure/environments/dev
        terraform init

    - name: Terraform Plan (Dev)
      run: |
        cd infrastructure/environments/dev
        terraform plan -var="database_password=${{ secrets.DATABASE_PASSWORD_DEV }}"

    - name: Terraform Apply (Dev)
      run: |
        cd infrastructure/environments/dev
        terraform apply -auto-approve -var="database_password=${{ secrets.DATABASE_PASSWORD_DEV }}"

  deploy-infrastructure-prod:
    runs-on: ubuntu-latest
    if: github.ref == 'refs/heads/main' && github.event_name == 'push'
    environment: prod

    steps:
    - uses: actions/checkout@v4

    - name: Configure AWS credentials
      uses: aws-actions/configure-aws-credentials@v4
      with:
        aws-access-key-id: ${{ secrets.AWS_ACCESS_KEY_ID }}
        aws-secret-access-key: ${{ secrets.AWS_SECRET_ACCESS_KEY }}
        aws-region: ${{ env.AWS_REGION }}

    - name: Setup Terraform
      uses: hashicorp/setup-terraform@v3
      with:
        terraform_version: 1.6.0

    - name: Terraform Init (Prod)
      run: |
        cd infrastructure/environments/prod
        terraform init

    - name: Terraform Plan (Prod)
      run: |
        cd infrastructure/environments/prod
        terraform plan -var="database_password=${{ secrets.DATABASE_PASSWORD_PROD }}"

    - name: Terraform Apply (Prod)
      run: |
        cd infrastructure/environments/prod
        terraform apply -auto-approve -var="database_password=${{ secrets.DATABASE_PASSWORD_PROD }}"<|MERGE_RESOLUTION|>--- conflicted
+++ resolved
@@ -7,15 +7,11 @@
     branches: [ main ]
 
 env:
-<<<<<<< HEAD
   AWS_REGION: us-east-1
   ECR_REPOSITORY: memorygraph
   ECS_SERVICE: memorygraph-service
   ECS_CLUSTER: memorygraph-cluster
   ECS_TASK_DEFINITION: memorygraph-task
-=======
-  AWS_REGION: us-west-2
->>>>>>> ced03410
 
 jobs:
   test:
@@ -90,12 +86,8 @@
   deploy-dev:
     needs: test
     runs-on: ubuntu-latest
-<<<<<<< HEAD
-    if: github.ref == 'refs/heads/main' || github.ref == 'refs/heads/develop'
-=======
     if: github.ref == 'refs/heads/develop'
     environment: dev
->>>>>>> ced03410
 
     steps:
     - uses: actions/checkout@v4
@@ -144,9 +136,6 @@
   deploy-prod:
     needs: test
     runs-on: ubuntu-latest
-<<<<<<< HEAD
-    if: github.ref == 'refs/heads/main' || github.ref == 'refs/heads/develop'
-=======
     if: github.ref == 'refs/heads/main'
     environment: prod
 
@@ -198,7 +187,6 @@
     runs-on: ubuntu-latest
     if: github.ref == 'refs/heads/develop' && github.event_name == 'push'
     environment: dev
->>>>>>> ced03410
 
     steps:
     - uses: actions/checkout@v4
